--- conflicted
+++ resolved
@@ -1074,11 +1074,6 @@
 
     #now populate data.. we leave this until last to speed up..
 
-<<<<<<< HEAD
-=======
-    for i in range(len(akeys)):
-        avars[i][:] = pygrid.axes[akeys[i]]['data']
->>>>>>> a02b9727
     for i in range(len(pygrid.fields.keys())):
         vvars[i][0, :, :, :] = pygrid.fields[
             pygrid.fields.keys()[i]]['data'][:, :, :]
